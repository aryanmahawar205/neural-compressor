--- conflicted
+++ resolved
@@ -1,91 +1,86 @@
-import argparse
-
-import torch
-from transformers import AutoConfig, AutoModelForSequenceClassification
-
-def export_onnx_model(args, model):
-    with torch.no_grad():
-        symbolic_names = {0: 'batch_size', 1: 'max_seq_len'}
-        if args.model_name_or_path in ['Intel/roberta-base-mrpc', 
-                                        'Intel/xlm-roberta-base-mrpc', 
-                                        'Intel/camembert-base-mrpc', 
-                                        'distilbert-base-uncased-finetuned-sst-2-english',
-                                        'Intel/xlnet-base-cased-mrpc',
-                                        'Intel/deberta-v3-base-mrpc']:
-            inputs = {'input_ids':      torch.ones(1, args.max_len, dtype=torch.int64),
-                      'attention_mask': torch.ones(1, args.max_len, dtype=torch.int64)}
-            torch.onnx.export(model,                            # model being run
-                            (inputs['input_ids'],               # model input (or a tuple for multiple inputs) 
-                            inputs['attention_mask']),          
-                            args.output_model,                  # where to save the model (can be a file or file-like object)
-                            opset_version=14,                   # the ONNX version to export the model
-                            do_constant_folding=True,           # whether to execute constant folding
-                            input_names=['input_ids',           # the model's input names
-                                        'attention_mask'],
-                            output_names=['logits'],
-                            dynamic_axes={'input_ids': symbolic_names,        # variable length axes
-                                        'attention_mask' : symbolic_names})
-        else:
-            inputs = {'input_ids':      torch.ones(1, args.max_len, dtype=torch.int64),
-                      'attention_mask': torch.ones(1, args.max_len, dtype=torch.int64),
-                      'token_type_ids': torch.ones(1, args.max_len, dtype=torch.int64)}
-            torch.onnx.export(model,                            # model being run
-                            (inputs['input_ids'],               # model input (or a tuple for multiple inputs) 
-                            inputs['attention_mask'],
-                            inputs['token_type_ids']),          
-                            args.output_model,                  # where to save the model (can be a file or file-like object)
-                            opset_version=14,                   # the ONNX version to export the model
-                            do_constant_folding=True,           # whether to execute constant folding
-                            input_names=['input_ids',           # the model's input names
-                                         'attention_mask',
-                                         'token_type_ids'],
-                            output_names=['logits'],
-                            dynamic_axes={'input_ids': symbolic_names,        # variable length axes
-                                          'attention_mask' : symbolic_names,
-                                          'token_type_ids' : symbolic_names})
-        print("ONNX Model exported to {0}".format(args.output_model))
-
-if __name__ == "__main__":
-    parser = argparse.ArgumentParser(
-    description='Export huggingface onnx model',
-    formatter_class=argparse.ArgumentDefaultsHelpFormatter)
-    parser.add_argument(
-        '--model_name_or_path',
-        type=str,
-        choices=['Intel/bert-base-uncased-mrpc',
-                'Intel/roberta-base-mrpc',
-                'Intel/xlm-roberta-base-mrpc',
-                'Intel/camembert-base-mrpc',
-                'distilbert-base-uncased-finetuned-sst-2-english',
-                'Alireza1044/albert-base-v2-sst2',
-                'philschmid/MiniLM-L6-H384-uncased-sst2',
-                'Intel/MiniLM-L12-H384-uncased-mrpc',
-                'bert-base-cased-finetuned-mrpc',
-                'Intel/electra-small-discriminator-mrpc',
-                'M-FAC/bert-mini-finetuned-mrpc',
-<<<<<<< HEAD
-                'Intel/xlnet-base-cased-mrpc'],
-=======
-                'Intel/xlnet-base-cased-mrpc',
-                'Intel/bart-large-mrpc',
-                'Intel/deberta-v3-base-mrpc'
-                ],
->>>>>>> 62122dd4
-        help='pretrained model name or path')
-    parser.add_argument(
-        '--max_len',
-        type=int,
-        default=128,
-        help='Maximum length of the sentence pairs')
-    args = parser.parse_args()
-    args.output_model = args.model_name_or_path.split('/')[-1] + '.onnx'
-
-    model = AutoModelForSequenceClassification.from_pretrained(
-        args.model_name_or_path,
-        config=AutoConfig.from_pretrained(args.model_name_or_path))
-
-    if args.model_name_or_path == 'Intel/bart-large-mrpc':
-        import os
-        os.system('python -m transformers.onnx --model=Intel/bart-large-mrpc --feature=sequence-classification bart-large-mrpc')
-    else:
+import argparse
+
+import torch
+from transformers import AutoConfig, AutoModelForSequenceClassification
+
+def export_onnx_model(args, model):
+    with torch.no_grad():
+        symbolic_names = {0: 'batch_size', 1: 'max_seq_len'}
+        if args.model_name_or_path in ['Intel/roberta-base-mrpc', 
+                                        'Intel/xlm-roberta-base-mrpc', 
+                                        'Intel/camembert-base-mrpc', 
+                                        'distilbert-base-uncased-finetuned-sst-2-english',
+                                        'Intel/xlnet-base-cased-mrpc',
+                                        'Intel/deberta-v3-base-mrpc']:
+            inputs = {'input_ids':      torch.ones(1, args.max_len, dtype=torch.int64),
+                      'attention_mask': torch.ones(1, args.max_len, dtype=torch.int64)}
+            torch.onnx.export(model,                            # model being run
+                            (inputs['input_ids'],               # model input (or a tuple for multiple inputs) 
+                            inputs['attention_mask']),          
+                            args.output_model,                  # where to save the model (can be a file or file-like object)
+                            opset_version=14,                   # the ONNX version to export the model
+                            do_constant_folding=True,           # whether to execute constant folding
+                            input_names=['input_ids',           # the model's input names
+                                        'attention_mask'],
+                            output_names=['logits'],
+                            dynamic_axes={'input_ids': symbolic_names,        # variable length axes
+                                        'attention_mask' : symbolic_names})
+        else:
+            inputs = {'input_ids':      torch.ones(1, args.max_len, dtype=torch.int64),
+                      'attention_mask': torch.ones(1, args.max_len, dtype=torch.int64),
+                      'token_type_ids': torch.ones(1, args.max_len, dtype=torch.int64)}
+            torch.onnx.export(model,                            # model being run
+                            (inputs['input_ids'],               # model input (or a tuple for multiple inputs) 
+                            inputs['attention_mask'],
+                            inputs['token_type_ids']),          
+                            args.output_model,                  # where to save the model (can be a file or file-like object)
+                            opset_version=14,                   # the ONNX version to export the model
+                            do_constant_folding=True,           # whether to execute constant folding
+                            input_names=['input_ids',           # the model's input names
+                                         'attention_mask',
+                                         'token_type_ids'],
+                            output_names=['logits'],
+                            dynamic_axes={'input_ids': symbolic_names,        # variable length axes
+                                          'attention_mask' : symbolic_names,
+                                          'token_type_ids' : symbolic_names})
+        print("ONNX Model exported to {0}".format(args.output_model))
+
+if __name__ == "__main__":
+    parser = argparse.ArgumentParser(
+    description='Export huggingface onnx model',
+    formatter_class=argparse.ArgumentDefaultsHelpFormatter)
+    parser.add_argument(
+        '--model_name_or_path',
+        type=str,
+        choices=['Intel/bert-base-uncased-mrpc',
+                'Intel/roberta-base-mrpc',
+                'Intel/xlm-roberta-base-mrpc',
+                'Intel/camembert-base-mrpc',
+                'distilbert-base-uncased-finetuned-sst-2-english',
+                'Alireza1044/albert-base-v2-sst2',
+                'philschmid/MiniLM-L6-H384-uncased-sst2',
+                'Intel/MiniLM-L12-H384-uncased-mrpc',
+                'bert-base-cased-finetuned-mrpc',
+                'Intel/electra-small-discriminator-mrpc',
+                'M-FAC/bert-mini-finetuned-mrpc',
+                'Intel/xlnet-base-cased-mrpc',
+                'Intel/bart-large-mrpc',
+                'Intel/deberta-v3-base-mrpc'],
+        help='pretrained model name or path')
+    parser.add_argument(
+        '--max_len',
+        type=int,
+        default=128,
+        help='Maximum length of the sentence pairs')
+    args = parser.parse_args()
+    args.output_model = args.model_name_or_path.split('/')[-1] + '.onnx'
+
+    model = AutoModelForSequenceClassification.from_pretrained(
+        args.model_name_or_path,
+        config=AutoConfig.from_pretrained(args.model_name_or_path))
+
+    if args.model_name_or_path == 'Intel/bart-large-mrpc':
+        import os
+        os.system('python -m transformers.onnx --model=Intel/bart-large-mrpc --feature=sequence-classification bart-large-mrpc')
+    else:
         export_onnx_model(args, model)