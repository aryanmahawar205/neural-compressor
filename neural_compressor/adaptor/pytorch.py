--- conflicted
+++ resolved
@@ -4523,13 +4523,8 @@
         # import pdb;pdb.set_trace()
         if 'GPTQ' in all_algo:
             q_model._model = self.gptq_quantize(q_model._model, tune_cfg, dataloader)
-<<<<<<< HEAD
-=======
-
         if 'TEQ' in all_algo:
             q_model._model = self.teq_quantize(q_model._model, tune_cfg, dataloader, calib_func)
-
->>>>>>> 888b3bfb
         if 'AWQ' in all_algo: # includes RTN in AWQ
             q_model._model = self.awq_quantize(q_model._model, tune_cfg, dataloader, calib_func)
         elif 'RTN' in all_algo:
