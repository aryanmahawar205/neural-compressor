--- conflicted
+++ resolved
@@ -24,18 +24,13 @@
 import torch
 
 from neural_compressor.common.base_config import BaseConfig, config_registry, register_config
-<<<<<<< HEAD
-from neural_compressor.common.utility import (
-    DEFAULT_WHITE_LIST,
-    FP8_QUANT,
-    GPTQ,
-    OP_NAME_OR_MODULE_TYPE,
+from neural_compressor.common.utils import (
+    DEFAULT_WHITE_LIST, 
+    FP8_QUANT, 
+    GPTQ, 
+    OP_NAME_OR_MODULE_TYPE, 
     RTN,
-    SMOOTH_QUANT,
-)
-=======
-from neural_compressor.common.utils import DEFAULT_WHITE_LIST, FP8_QUANT, GPTQ, OP_NAME_OR_MODULE_TYPE, RTN
->>>>>>> 6a5ad55b
+    SMOOTH_QUANT)
 from neural_compressor.torch.utils.constants import PRIORITY_GPTQ, PRIORITY_RTN
 from neural_compressor.torch.utils.utility import is_hpex_avaliable, logger
 
