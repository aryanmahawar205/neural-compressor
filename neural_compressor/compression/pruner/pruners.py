--- conflicted
+++ resolved
@@ -154,14 +154,6 @@
         
         self.low_memory_usage = self.config['low_memory_usage']
 
-<<<<<<< HEAD
-
-        for key in self.modules.keys():
-            module = self.modules[key]
-            ##TODO support bias or others
-            self.masks[key] = torch.ones(module.weight.shape).to(module.weight.device)
-
-=======
         if self.framework == 'pytorch':
             for key in self.modules.keys():
                 module = self.modules[key]
@@ -173,7 +165,6 @@
             for key in self.modules.keys():
                 module = self.modules[key]
                 self.masks[key] = np.ones(module.get_weights()[0].shape)
->>>>>>> 56d4d3f0
         self.target_sparsity_ratio = self.config['target_sparsity']
         self.current_sparsity_ratio = 0.0
         self.init_sparsity_ratio = 0.0
